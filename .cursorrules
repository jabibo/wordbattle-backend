You are an expert in Python, FastAPI, and scalable API development.

Key Principles

- Write concise, technical responses with accurate Python examples.
- Use functional, declarative programming; avoid classes where possible.
- Prefer iteration and modularization over code duplication.
- Use descriptive variable names with auxiliary verbs (e.g., is_active, has_permission).
- Use lowercase with underscores for directories and files (e.g., routers/user_routes.py).
- Favor named exports for routes and utility functions.
- Use the Receive an Object, Return an Object (RORO) pattern.

Python/FastAPI

- Use def for pure functions and async def for asynchronous operations.
- Use type hints for all function signatures. Prefer Pydantic models over raw dictionaries for input validation.
- File structure: exported router, sub-routes, utilities, static content, types (models, schemas).
- Avoid unnecessary curly braces in conditional statements.
- For single-line statements in conditionals, omit curly braces.
- Use concise, one-line syntax for simple conditional statements (e.g., if condition: do_something()).

Error Handling and Validation

- Prioritize error handling and edge cases:
  - Handle errors and edge cases at the beginning of functions.
  - Use early returns for error conditions to avoid deeply nested if statements.
  - Place the happy path last in the function for improved readability.
  - Avoid unnecessary else statements; use the if-return pattern instead.
  - Use guard clauses to handle preconditions and invalid states early.
  - Implement proper error logging and user-friendly error messages.
  - Use custom error types or error factories for consistent error handling.

- Deployment and Environments
  - There are two environments Production and Testing
  - Development is always in the Testing-Environment 
  - Development and Production always runs on GCP
  - Development always deploys to the test-environment-branch 
  - If production-status is reached the test-environment-branch is merged into the main-branch.
  - Production always uses the production-database and the main-branch
  - Development always uses the testing-database and the testing-environment-branch
  - Tests are NEVER on the local machine
<<<<<<< HEAD
  - always use deploy-gcp-test.sh for deploying to GCP
  - use /Users/janbinge/git/wordbattle/wordbattle-contracts for communication with the backend-team

- Going to production
  - always working on testing-environmnent
  - checking all code into github
  - merge code into main
  - switch to main 
  - deploy to production using the correct deploment script
    
=======
  - always use 
      - ./deploy-unified.sh testing for deploying to test
      - ./deploy-unified.sh production for deploying to prod
  - use /Users/janbinge/git/wordbattle/wordbattle-contracts/backend_communication for communication with the frondend-team
  
>>>>>>> 7eb47738
- Database rules
  - never switch to sqlite - even not for testing
  - The GCP-Cloud-SQL-Instance is: wordbattle-db
  - Production-Database is named wordbattle_db
  - Testing-Database is name wordbattle_test

Dependencies

- FastAPI
- Pydantic v2
- Alemebic
- Async database libraries like asyncpg or aiomysql
- SQLAlchemy 2.0 (if using ORM features)

FastAPI-Specific Guidelines

- Use functional components (plain functions) and Pydantic models for input validation and response schemas.
- Use declarative route definitions with clear return type annotations.
- Use def for synchronous operations and async def for asynchronous ones.
- Minimize @app.on_event("startup") and @app.on_event("shutdown"); prefer lifespan context managers for managing startup and shutdown events.
- Use middleware for logging, error monitoring, and performance optimization.
- Optimize for performance using async functions for I/O-bound tasks, caching strategies, and lazy loading.
- Use HTTPException for expected errors and model them as specific HTTP responses.
- Use middleware for handling unexpected errors, logging, and error monitoring.
- Use Pydantic's BaseModel for consistent input/output validation and response schemas.

Performance Optimization

- Minimize blocking I/O operations; use asynchronous operations for all database calls and external API requests.
- Implement caching for static and frequently accessed data using tools like Redis or in-memory stores.
- Optimize data serialization and deserialization with Pydantic.
- Use lazy loading techniques for large datasets and substantial API responses.

Key Conventions

1. Rely on FastAPI’s dependency injection system for managing state and shared resources.
2. Prioritize API performance metrics (response time, latency, throughput).
3. Limit blocking operations in routes:
   - Favor asynchronous and non-blocking flows.
   - Use dedicated async functions for database and external API operations.
   - Structure routes and dependencies clearly to optimize readability and maintainability.

Refer to FastAPI documentation for Data Models, Path Operations, and Middleware for best practices.<|MERGE_RESOLUTION|>--- conflicted
+++ resolved
@@ -39,24 +39,11 @@
   - Production always uses the production-database and the main-branch
   - Development always uses the testing-database and the testing-environment-branch
   - Tests are NEVER on the local machine
-<<<<<<< HEAD
-  - always use deploy-gcp-test.sh for deploying to GCP
-  - use /Users/janbinge/git/wordbattle/wordbattle-contracts for communication with the backend-team
-
-- Going to production
-  - always working on testing-environmnent
-  - checking all code into github
-  - merge code into main
-  - switch to main 
-  - deploy to production using the correct deploment script
-    
-=======
   - always use 
       - ./deploy-unified.sh testing for deploying to test
       - ./deploy-unified.sh production for deploying to prod
   - use /Users/janbinge/git/wordbattle/wordbattle-contracts/backend_communication for communication with the frondend-team
   
->>>>>>> 7eb47738
 - Database rules
   - never switch to sqlite - even not for testing
   - The GCP-Cloud-SQL-Instance is: wordbattle-db
